from setuptools import setup, find_packages

with open('requirements.txt') as f:
    requirements = f.read().splitlines()

setup(name='htof',
<<<<<<< HEAD
      author=['G. Mirek Brandt, Daniel Michalik'],
      version='0.3.0',
=======
      author='G. Mirek Brandt, Daniel Michalik',
      version='0.2.10',
>>>>>>> 54ec112b
      python_requires='>=3.5',
      packages=find_packages(),
      package_dir={'htof': 'htof'},
      setup_requires=['pytest-runner'],
      install_requires=requirements,
      tests_require=['pytest>=3.5'])<|MERGE_RESOLUTION|>--- conflicted
+++ resolved
@@ -4,13 +4,8 @@
     requirements = f.read().splitlines()
 
 setup(name='htof',
-<<<<<<< HEAD
-      author=['G. Mirek Brandt, Daniel Michalik'],
-      version='0.3.0',
-=======
       author='G. Mirek Brandt, Daniel Michalik',
-      version='0.2.10',
->>>>>>> 54ec112b
+      version='0.2.11',
       python_requires='>=3.5',
       packages=find_packages(),
       package_dir={'htof': 'htof'},
