--- conflicted
+++ resolved
@@ -48,11 +48,7 @@
 
     @abc.abstractmethod
     def parse(self, star_id, intermediate_data_parent_directory, **kwargs):
-<<<<<<< HEAD
         pass    # pragma: no cover
-=======
-        pass  # pragma: no cover
->>>>>>> 3ec684c8
 
     def julian_day_epoch(self):
         return fractional_year_epoch_to_jd(self._epoch.values.flatten(), half_day_correction=True)
