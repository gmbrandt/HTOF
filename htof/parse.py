--- conflicted
+++ resolved
@@ -14,12 +14,9 @@
 import os
 import re
 import glob
-<<<<<<< HEAD
 import itertools
 from math import ceil, floor
-=======
 import pkg_resources
->>>>>>> be5d3dc5
 
 from astropy.time import Time
 from astropy.table import QTable, Column, Table
